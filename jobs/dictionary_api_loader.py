--- conflicted
+++ resolved
@@ -2,12 +2,8 @@
 """
 
 from datetime import datetime
-<<<<<<< HEAD
-from cdr import EmailMessage
-=======
 from cdr import EmailMessage, getpw, isProdHost
 from cdrapi.docs import Doc
->>>>>>> b09bbe35
 from dictionary_loader import DictionaryAPILoader
 from .base_job import Job
 
